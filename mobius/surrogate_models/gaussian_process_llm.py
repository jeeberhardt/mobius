#!/usr/bin/env python
# -*- coding: utf-8 -*-
#
# Mobius - Gaussian Process Regressor with Large Language model
#

import botorch
import gpytorch
import numpy as np
import torch
from botorch.fit import fit_gpytorch_model
from sklearn.exceptions import NotFittedError

from .surrogate_model import _SurrogateModel


# We will use the simplest form of GP model, exact inference
class _ExactGPLLModel(gpytorch.models.ExactGP, botorch.models.gpytorch.GPyTorchModel):
    # to inform GPyTorchModel API
    _num_outputs = 1

    def __init__(self, train_x, train_y, likelihood, kernel, transformer):
        super(_ExactGPLLModel, self).__init__(train_x, train_y, likelihood)
        self.mean_module = gpytorch.means.ConstantMean()
        self.covar_module = gpytorch.kernels.ScaleKernel(kernel)
        self.transformer = transformer

        # So the optimizer can find the transformer parameters
        self._model = self.transformer.model

    def forward(self, x):
        x = self.transformer.embed(x)
        mean_x = self.mean_module(x)
        covar_x = self.covar_module(x)
        return gpytorch.distributions.MultivariateNormal(mean_x, covar_x)


class GPLLModel(_SurrogateModel):
    """
    Class for the Gaussian Process Regressor (GPR) surrogate model with Language model.

    """

    def __init__(self, kernel, transformer, finetune_transformer=False, device=None):
        """
        Initializes the Gaussian Process Regressor (GPR surrogate model with Language model.

        Parameters
        ----------
        kernel : `gpytorch.kernels.Kernel`
            The kernel specifying the covariance function of the GPR model.
        transformer : transformer
            Language Model that transforms the input into data exploitable by the GP model.
        fit_transformer : bool, default : False
            Whether to finetune the Language Model during GP fitting.
        device : str or torch.device, default : None
            Device on which to run the GP model. Per default, the device is set to 
            'cuda' if available, otherwise to 'cpu'.

        """
        if device is None:
            device = torch.device("cuda" if torch.cuda.is_available() else "cpu")

        self._kernel = kernel
        self._transformer = transformer
        self._finetune_transformer = finetune_transformer
        self._device = device
        self._likelihood = None
        self._model = None
        self._X_train = None
        self._y_train = None
        self._noise = None

    def fit(self, X_train, y_train, y_noise=None):
        """
        Fits the Gaussian Process Regressor (GPR) model.

        Parameters
        ----------
        X_train : array-like of shape (n_samples, n_features)
            Input training dataset.
        y_train : array-like of shape (n_samples,)
            Target values.
        y_noise : array-like of shape (n_samples,), default : None
            Noise value associated to each target value (y_train), and expressed as 
            standard deviation (sigma). Values are squared internally to obtain the variance.

        """
        # Make sure that inputs are numpy arrays, keep a persistant copy
        self._X_train = np.asarray(X_train).copy()
        self._y_train = np.asarray(y_train).copy()
        if y_noise is not None:
            self._y_noise = np.asarray(y_noise).copy()
            self._y_noise = self._y_noise**2

        # Check that the number of polymers in X_train, y_train and y_noise are the same
        msg_error = "The number of sequences in X_train and values in y_train must be the same."
        assert self._X_train.shape[0] == self._y_train.shape[0], msg_error
        if y_noise is not None:
            msg_error = "The number of sequences in X_train and values in y_noise must be the same."
            assert self._X_train.shape[0] == self._y_noise.shape[0], msg_error

        # Tokenize sequences
        X_train = self._transformer.tokenize(self._X_train)

        # Convert to torch tensors if necessary
        if not torch.is_tensor(X_train):
            X_train = torch.from_numpy(X_train).float()
        y_train = torch.from_numpy(self._y_train).float()
        if y_noise is not None:
            y_noise = torch.from_numpy(self._y_noise).float()

        # Move tensors to device
        X_train = X_train.to(self._device)
        y_train = y_train.to(self._device)
        if y_noise is not None:
            y_noise = y_noise.to(self._device)

        noise_prior = gpytorch.priors.NormalPrior(loc=0, scale=1)

        if self._noise is not None:
            self._likelihood = gpytorch.likelihoods.FixedNoiseGaussianLikelihood(noise=y_noise, learn_additional_noise=True)
        else:
            self._likelihood = gpytorch.likelihoods.GaussianLikelihood(noise_prior=noise_prior)

        self._model = _ExactGPLLModel(X_train, y_train, self._likelihood, self._kernel, self._transformer)

        # Move model and likelihood to device
        self._model.to(self._device)
        self._likelihood.to(self._device)

        # "Loss" for GPs - the marginal log likelihood
        mll = gpytorch.mlls.ExactMarginalLogLikelihood(self._likelihood, self._model)

        # Set model in training mode
        self._model.train()
        self._model.transformer.train()
        self._likelihood.train()

        # Train model!
        fit_gpytorch_model(mll)

    def predict(self, X_test, y_noise=None):
        """
        Predicts using the Gaussian Process Regressor (GPR) model.

        Parameters
        ----------
        X_test : array-like of shape (n_samples, n_features)
            Query points where the GPR is evaluated.
        y_noise : array-like of shape (n_samples,), default : None
            Noise value associated to each query point (X_test), and expressed as 
            standard deviation (sigma). Values are squared internally to obtain the variance.

        Returns
        -------
        mu : array-like of shape (n_samples,)
            Mean of predictive distribution at query points.
        sigma : array-like of shape (n_samples,)
            Standard deviation of predictive distribution at query points.

        Raises
        ------
        NotFittedError
            If the model instance is not fitted yet.

        """
        X_test = np.asarray(X_test)
        if y_noise is not None:
            y_noise = np.asarray(y_noise)
            y_noise = y_noise**2
        
        if self._model is None:
            msg = 'This model instance is not fitted yet. Call \'fit\' with appropriate arguments before using this estimator.'
            raise NotFittedError(msg)

        # Set model in evaluation mode
        self._model.eval()
        self._model.transformer.eval()
        self._likelihood.eval()

        # Tokenize sequences
        X_test = self._transformer.tokenize(np.asarray(X_test))

        if not torch.is_tensor(X_test):
            # asarray because you never know if self._transformer.transform returns a ndarray or not
            X_test = torch.from_numpy(np.asarray(X_test)).float()
        if y_noise is not None:
            y_noise = torch.from_numpy(y_noise).float()

        # Move tensors to device
        X_test = X_test.to(self._device)
        if y_noise is not None:
            y_noise = y_noise.to(self._device)

        # Make predictions by feeding model through likelihood
        # Set fast_pred_var state to False, otherwise cannot pickle GPModel
        with torch.no_grad(), gpytorch.settings.fast_pred_var(state=False):
<<<<<<< HEAD
            if y_noise is None:
                predictions = self._likelihood(self._model(X_test))
            else:
                predictions = self._likelihood(self._model(X_test), noise=y_noise)
=======
            predictions = self._likelihood(self._model(X_test))#, noise=y_noise)
>>>>>>> 526e9f09

        mu = predictions.mean.detach().cpu().numpy()
        sigma = predictions.stddev.detach().cpu().numpy()

        return mu, sigma<|MERGE_RESOLUTION|>--- conflicted
+++ resolved
@@ -196,14 +196,10 @@
         # Make predictions by feeding model through likelihood
         # Set fast_pred_var state to False, otherwise cannot pickle GPModel
         with torch.no_grad(), gpytorch.settings.fast_pred_var(state=False):
-<<<<<<< HEAD
             if y_noise is None:
                 predictions = self._likelihood(self._model(X_test))
             else:
                 predictions = self._likelihood(self._model(X_test), noise=y_noise)
-=======
-            predictions = self._likelihood(self._model(X_test))#, noise=y_noise)
->>>>>>> 526e9f09
 
         mu = predictions.mean.detach().cpu().numpy()
         sigma = predictions.stddev.detach().cpu().numpy()
